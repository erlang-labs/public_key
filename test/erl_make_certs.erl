%%
%% %CopyrightBegin%
%%
<<<<<<< HEAD
%% Copyright Ericsson AB 20011-2013. All Rights Reserved.
=======
%% Copyright Ericsson AB 2011-2013. All Rights Reserved.
>>>>>>> 101623a1
%%
%% The contents of this file are subject to the Erlang Public License,
%% Version 1.1, (the "License"); you may not use this file except in
%% compliance with the License. You should have received a copy of the
%% Erlang Public License along with this software. If not, it can be
%% retrieved online at http://www.erlang.org/.
%%
%% Software distributed under the License is distributed on an "AS IS"
%% basis, WITHOUT WARRANTY OF ANY KIND, either express or implied. See
%% the License for the specific language governing rights and limitations
%% under the License.
%%
%% %CopyrightEnd%
%%

%% Create test certificates

-module(erl_make_certs).
-include_lib("public_key/include/public_key.hrl").

-export([make_cert/1, gen_rsa/1, verify_signature/3, write_pem/3]).
-compile(export_all).

%%--------------------------------------------------------------------
%% @doc  Create and return a der encoded certificate
%%   Option                                         Default
%%   -------------------------------------------------------
%%   digest                                         sha1
%%   validity                                       {date(), date() + week()}
%%   version                                        3
%%   subject                                        [] list of the following content
%%      {name,  Name}
%%      {email, Email} 
%%      {city,  City}
%%      {state, State}
%%      {org, Org}
%%      {org_unit, OrgUnit}
%%      {country, Country} 
%%      {serial, Serial}
%%      {title, Title}
%%      {dnQualifer, DnQ}
%%   issuer = {Issuer, IssuerKey}                   true (i.e. a ca cert is created) 
%%                                                  (obs IssuerKey migth be {Key, Password}
%%   key = KeyFile|KeyBin|rsa|dsa|ec                Subject PublicKey rsa, dsa or ec generates key
%%   
%%
%%   (OBS: The generated keys are for testing only)
%% @spec ([{::atom(), ::term()}]) -> {Cert::binary(), Key::binary()}
%% @end
%%--------------------------------------------------------------------

make_cert(Opts) ->
    SubjectPrivateKey = get_key(Opts),
    {TBSCert, IssuerKey} = make_tbs(SubjectPrivateKey, Opts),
    Cert = public_key:pkix_sign(TBSCert, IssuerKey),
    true = verify_signature(Cert, IssuerKey, undef), %% verify that the keys where ok
    {Cert, encode_key(SubjectPrivateKey)}.

%%--------------------------------------------------------------------
%% @doc Writes pem files in Dir with FileName ++ ".pem" and FileName ++ "_key.pem"
%% @spec (::string(), ::string(), {Cert,Key}) -> ok
%% @end
%%--------------------------------------------------------------------
write_pem(Dir, FileName, {Cert, Key = {_,_,not_encrypted}}) when is_binary(Cert) ->
    ok = der_to_pem(filename:join(Dir, FileName ++ ".pem"),
			       [{'Certificate', Cert, not_encrypted}]),
    ok = der_to_pem(filename:join(Dir, FileName ++ "_key.pem"), [Key]).

%%--------------------------------------------------------------------
%% @doc Creates a rsa key (OBS: for testing only)
%%   the size are in bytes
%% @spec (::integer()) -> {::atom(), ::binary(), ::opaque()}
%% @end
%%--------------------------------------------------------------------
gen_rsa(Size) when is_integer(Size) ->
    Key = gen_rsa2(Size),
    {Key, encode_key(Key)}.

%%--------------------------------------------------------------------
%% @doc Creates a dsa key (OBS: for testing only)
%%   the sizes are in bytes
%% @spec (::integer()) -> {::atom(), ::binary(), ::opaque()}
%% @end
%%--------------------------------------------------------------------
gen_dsa(LSize,NSize) when is_integer(LSize), is_integer(NSize) ->
    Key = gen_dsa2(LSize, NSize),
    {Key, encode_key(Key)}.

%%--------------------------------------------------------------------
%% @doc Creates a ec key (OBS: for testing only)
%%   the sizes are in bytes
%% @spec (::integer()) -> {::atom(), ::binary(), ::opaque()}
%% @end
%%--------------------------------------------------------------------
gen_ec(Curve) when is_atom(Curve) ->
    Key = gen_ec2(Curve),
    {Key, encode_key(Key)}.

%%--------------------------------------------------------------------
%% @doc Verifies cert signatures
%% @spec (::binary(), ::tuple()) -> ::boolean()
%% @end
%%--------------------------------------------------------------------
verify_signature(DerEncodedCert, DerKey, _KeyParams) ->
    Key = decode_key(DerKey),
    case Key of 
	#'RSAPrivateKey'{modulus=Mod, publicExponent=Exp} ->
	    public_key:pkix_verify(DerEncodedCert, 
				   #'RSAPublicKey'{modulus=Mod, publicExponent=Exp});
	#'DSAPrivateKey'{p=P, q=Q, g=G, y=Y} ->
	    public_key:pkix_verify(DerEncodedCert, {Y, #'Dss-Parms'{p=P, q=Q, g=G}});
	#'ECPrivateKey'{version = _Version, privateKey = _PrivKey,
			parameters = Params, publicKey = {0, PubKey}} ->
	    public_key:pkix_verify(DerEncodedCert, {#'ECPoint'{point = PubKey}, Params})
    end.

%%%%%%%%%%%%%%%%%%%%%%%%% Implementation %%%%%%%%%%%%%%%%%%%%%%%%%%%%%%%

get_key(Opts) ->
    case proplists:get_value(key, Opts) of
	undefined -> make_key(rsa, Opts);
	rsa ->       make_key(rsa, Opts);
	dsa ->       make_key(dsa, Opts);
	ec ->        make_key(ec, Opts);
	Key ->
	    Password = proplists:get_value(password, Opts, no_passwd),
	    decode_key(Key, Password)
    end.

decode_key({Key, Pw}) ->
    decode_key(Key, Pw);
decode_key(Key) ->
    decode_key(Key, no_passwd).
    

decode_key(#'RSAPublicKey'{} = Key,_) ->
    Key;
decode_key(#'RSAPrivateKey'{} = Key,_) ->
    Key;
decode_key(#'DSAPrivateKey'{} = Key,_) ->
    Key;
decode_key(#'ECPrivateKey'{} = Key,_) ->
    Key;
decode_key(PemEntry = {_,_,_}, Pw) ->
    public_key:pem_entry_decode(PemEntry, Pw);
decode_key(PemBin, Pw) ->
    [KeyInfo] = public_key:pem_decode(PemBin),
    decode_key(KeyInfo, Pw).

encode_key(Key = #'RSAPrivateKey'{}) ->
    {ok, Der} = 'OTP-PUB-KEY':encode('RSAPrivateKey', Key),
    {'RSAPrivateKey', Der, not_encrypted};
encode_key(Key = #'DSAPrivateKey'{}) ->
    {ok, Der} = 'OTP-PUB-KEY':encode('DSAPrivateKey', Key),
    {'DSAPrivateKey', Der, not_encrypted};
encode_key(Key = #'ECPrivateKey'{}) ->
    {ok, Der} = 'OTP-PUB-KEY':encode('ECPrivateKey', Key),
    {'ECPrivateKey', Der, not_encrypted}.

make_tbs(SubjectKey, Opts) ->    
    Version = list_to_atom("v"++integer_to_list(proplists:get_value(version, Opts, 3))),

    IssuerProp = proplists:get_value(issuer, Opts, true),
    {Issuer, IssuerKey}  = issuer(IssuerProp, Opts, SubjectKey),

    {Algo, Parameters} = sign_algorithm(IssuerKey, Opts),
    
    SignAlgo = #'SignatureAlgorithm'{algorithm  = Algo,
				     parameters = Parameters},    
    Subject = case IssuerProp of
		  true -> %% Is a Root Ca
		      Issuer;
		  _ ->
		      subject(proplists:get_value(subject, Opts),false)
	      end,

    {#'OTPTBSCertificate'{serialNumber = trunc(random:uniform()*100000000)*10000 + 1,
			  signature    = SignAlgo,
			  issuer       = Issuer,
			  validity     = validity(Opts),
			  subject      = Subject,
			  subjectPublicKeyInfo = publickey(SubjectKey),
			  version      = Version,
			  extensions   = extensions(Opts)
			 }, IssuerKey}.

issuer(true, Opts, SubjectKey) ->
    %% Self signed
    {subject(proplists:get_value(subject, Opts), true), SubjectKey};
issuer({Issuer, IssuerKey}, _Opts, _SubjectKey) when is_binary(Issuer) ->
    {issuer_der(Issuer), decode_key(IssuerKey)};
issuer({File, IssuerKey}, _Opts, _SubjectKey) when is_list(File) ->
    {ok, [{cert, Cert, _}|_]} = pem_to_der(File),
    {issuer_der(Cert), decode_key(IssuerKey)}.

issuer_der(Issuer) ->
    Decoded = public_key:pkix_decode_cert(Issuer, otp),
    #'OTPCertificate'{tbsCertificate=Tbs} = Decoded,
    #'OTPTBSCertificate'{subject=Subject} = Tbs,
    Subject.

subject(undefined, IsRootCA) ->
    User = if IsRootCA -> "RootCA"; true -> user() end,
    Opts = [{email, User ++ "@erlang.org"},
	    {name, User},
	    {city, "Stockholm"},
	    {country, "SE"},
	    {org, "erlang"},
	    {org_unit, "testing dep"}],
    subject(Opts);
subject(Opts, _) ->
    subject(Opts).

user() ->
    case os:getenv("USER") of
	false ->
	    "test_user";
	User ->
	    User
    end.

subject(SubjectOpts) when is_list(SubjectOpts) ->
    Encode = fun(Opt) ->
		     {Type,Value} = subject_enc(Opt),
		     [#'AttributeTypeAndValue'{type=Type, value=Value}]
	     end,
    {rdnSequence, [Encode(Opt) || Opt <- SubjectOpts]}.

%% Fill in the blanks
subject_enc({name,  Name}) ->       {?'id-at-commonName', {printableString, Name}};
subject_enc({email, Email}) ->      {?'id-emailAddress', Email};
subject_enc({city,  City}) ->       {?'id-at-localityName', {printableString, City}};
subject_enc({state, State}) ->      {?'id-at-stateOrProvinceName', {printableString, State}};
subject_enc({org, Org}) ->          {?'id-at-organizationName', {printableString, Org}};
subject_enc({org_unit, OrgUnit}) -> {?'id-at-organizationalUnitName', {printableString, OrgUnit}};
subject_enc({country, Country}) ->  {?'id-at-countryName', Country};
subject_enc({serial, Serial}) ->    {?'id-at-serialNumber', Serial};
subject_enc({title, Title}) ->      {?'id-at-title', {printableString, Title}};
subject_enc({dnQualifer, DnQ}) ->   {?'id-at-dnQualifier', DnQ};
subject_enc(Other) ->               Other.


extensions(Opts) ->
    case proplists:get_value(extensions, Opts, []) of
	false -> 
	    asn1_NOVALUE;
	Exts  -> 
	    lists:flatten([extension(Ext) || Ext <- default_extensions(Exts)])
    end.

default_extensions(Exts) ->
    Def = [{key_usage, default}, 
	   {subject_altname, undefined},
	   {issuer_altname, undefined},
	   {basic_constraints, default},
	   {name_constraints, undefined},
	   {policy_constraints, undefined},
	   {ext_key_usage, undefined},
	   {inhibit_any, undefined},
	   {auth_key_id, undefined},
	   {subject_key_id, undefined},
	   {policy_mapping, undefined}],
    Filter = fun({Key, _}, D) -> lists:keydelete(Key, 1, D) end,
    Exts ++ lists:foldl(Filter, Def, Exts).
       	


extension({_, undefined}) -> [];
extension({basic_constraints, Data}) ->
    case Data of
	default ->
	    #'Extension'{extnID = ?'id-ce-basicConstraints',
			 extnValue = #'BasicConstraints'{cA=true},
			 critical=true};
	false -> 
	    [];
	Len when is_integer(Len) ->
	    #'Extension'{extnID = ?'id-ce-basicConstraints',
			 extnValue = #'BasicConstraints'{cA=true, pathLenConstraint=Len},
			 critical=true};
	_ ->
	    #'Extension'{extnID = ?'id-ce-basicConstraints',
			 extnValue = Data}
    end;
extension({key_usage, default}) ->
    #'Extension'{extnID = ?'id-ce-keyUsage',
		 extnValue = [keyCertSign], critical = true};
extension({Id, Data, Critical}) ->
    #'Extension'{extnID = Id, extnValue = Data, critical = Critical}.


publickey(#'RSAPrivateKey'{modulus=N, publicExponent=E}) ->
    Public = #'RSAPublicKey'{modulus=N, publicExponent=E},
    Algo = #'PublicKeyAlgorithm'{algorithm= ?rsaEncryption, parameters='NULL'},
    #'OTPSubjectPublicKeyInfo'{algorithm = Algo,
			       subjectPublicKey = Public};
publickey(#'DSAPrivateKey'{p=P, q=Q, g=G, y=Y}) ->
    Algo = #'PublicKeyAlgorithm'{algorithm= ?'id-dsa', 
				 parameters={params, #'Dss-Parms'{p=P, q=Q, g=G}}},
    #'OTPSubjectPublicKeyInfo'{algorithm = Algo, subjectPublicKey = Y};
publickey(#'ECPrivateKey'{version = _Version,
			  privateKey = _PrivKey,
			  parameters = Params,
			  publicKey = {0, PubKey}}) ->
    Algo = #'PublicKeyAlgorithm'{algorithm= ?'id-ecPublicKey', parameters=Params},
    #'OTPSubjectPublicKeyInfo'{algorithm = Algo,
			       subjectPublicKey = #'ECPoint'{point = PubKey}}.

validity(Opts) ->
    DefFrom0 = calendar:gregorian_days_to_date(calendar:date_to_gregorian_days(date())-1),
    DefTo0   = calendar:gregorian_days_to_date(calendar:date_to_gregorian_days(date())+7),
    {DefFrom, DefTo} = proplists:get_value(validity, Opts, {DefFrom0, DefTo0}),
    Format = fun({Y,M,D}) -> lists:flatten(io_lib:format("~w~2..0w~2..0w000000Z",[Y,M,D])) end,
    #'Validity'{notBefore={generalTime, Format(DefFrom)},
		notAfter ={generalTime, Format(DefTo)}}.

sign_algorithm(#'RSAPrivateKey'{}, Opts) ->
    Type = case proplists:get_value(digest, Opts, sha1) of
	       sha1 ->   ?'sha1WithRSAEncryption';
	       sha512 -> ?'sha512WithRSAEncryption';
	       sha384 -> ?'sha384WithRSAEncryption';
	       sha256 -> ?'sha256WithRSAEncryption';
	       md5    -> ?'md5WithRSAEncryption';
	       md2    -> ?'md2WithRSAEncryption'
	   end,
    {Type, 'NULL'};
sign_algorithm(#'DSAPrivateKey'{p=P, q=Q, g=G}, _Opts) ->
    {?'id-dsa-with-sha1', {params,#'Dss-Parms'{p=P, q=Q, g=G}}};
sign_algorithm(#'ECPrivateKey'{}, Opts) ->
    Type = case proplists:get_value(digest, Opts, sha1) of
	       sha1 ->   ?'ecdsa-with-SHA1';
	       sha512 -> ?'ecdsa-with-SHA512';
	       sha384 -> ?'ecdsa-with-SHA384';
	       sha256 -> ?'ecdsa-with-SHA256'
	   end,
    {Type, 'NULL'}.

make_key(rsa, _Opts) ->
    %% (OBS: for testing only)
    gen_rsa2(64);
make_key(dsa, _Opts) ->
    gen_dsa2(128, 20);  %% Bytes i.e. {1024, 160}
make_key(ec, _Opts) ->
    %% (OBS: for testing only)
    gen_ec2(secp256k1).
    
%%%%%%%%%%%%%%%%%%%%%%%%%%%%%%%%%%%%%%%%%%%%%%%%%%
%% RSA key generation  (OBS: for testing only)
%%%%%%%%%%%%%%%%%%%%%%%%%%%%%%%%%%%%%%%%%%%%%%%%%%

-define(SMALL_PRIMES, [65537,97,89,83,79,73,71,67,61,59,53,
		       47,43,41,37,31,29,23,19,17,13,11,7,5,3]).

gen_rsa2(Size) ->
    P = prime(Size),
    Q = prime(Size),
    N = P*Q,
    Tot = (P - 1) * (Q - 1),
    [E|_] = lists:dropwhile(fun(Candidate) -> (Tot rem Candidate) == 0 end, ?SMALL_PRIMES),
    {D1,D2} = extended_gcd(E, Tot),
    D = erlang:max(D1,D2),
    case D < E of
	true ->
	    gen_rsa2(Size);
	false ->
	    {Co1,Co2} = extended_gcd(Q, P),
	    Co = erlang:max(Co1,Co2),
	    #'RSAPrivateKey'{version = 'two-prime',
			     modulus = N,
			     publicExponent  = E,
			     privateExponent = D, 
			     prime1 = P, 
			     prime2 = Q, 
			     exponent1 = D rem (P-1), 
			     exponent2 = D rem (Q-1), 
			     coefficient = Co
			    }
    end.

%%%%%%%%%%%%%%%%%%%%%%%%%%%%%%%%%%%%%%%%%%%%%%%%%%
%% DSA key generation  (OBS: for testing only)
%% See http://en.wikipedia.org/wiki/Digital_Signature_Algorithm
%% and the fips_186-3.pdf
%%%%%%%%%%%%%%%%%%%%%%%%%%%%%%%%%%%%%%%%%%%%%%%%%%
gen_dsa2(LSize, NSize) ->
    Q  = prime(NSize),  %% Choose N-bit prime Q
    X0 = prime(LSize),
    P0 = prime((LSize div 2) +1),
    
    %% Choose L-bit prime modulus P such that p-1 is a multiple of q.
    case dsa_search(X0 div (2*Q*P0), P0, Q, 1000) of
	error -> 
	    gen_dsa2(LSize, NSize);
	P ->	    
	    G = crypto:mod_pow(2, (P-1) div Q, P), % Choose G a number whose multiplicative order modulo p is q.
	    %%                 such that This may be done by setting g = h^(p-1)/q mod p, commonly h=2 is used.
	    
	    X = prime(20),               %% Choose x by some random method, where 0 < x < q.
	    Y = crypto:mod_pow(G, X, P), %% Calculate y = g^x mod p.
	    
	    #'DSAPrivateKey'{version=0, p = P, q = Q, 
			     g = crypto:bytes_to_integer(G), y = crypto:bytes_to_integer(Y), x = X}
    end.
    
%%%%%%%%%%%%%%%%%%%%%%%%%%%%%%%%%%%%%%%%%%%%%%%%%%
%% EC key generation  (OBS: for testing only)
%%%%%%%%%%%%%%%%%%%%%%%%%%%%%%%%%%%%%%%%%%%%%%%%%%

gen_ec2(CurveId) ->
     {PubKey, PrivKey} = crypto:generate_key(ecdh, CurveId),

    #'ECPrivateKey'{version = 1,
		    privateKey = binary_to_list(PrivKey),
		    parameters = {namedCurve, pubkey_cert_records:namedCurves(CurveId)},
		    publicKey = {0, PubKey}}.

%% See fips_186-3.pdf
dsa_search(T, P0, Q, Iter) when Iter > 0 ->
    P = 2*T*Q*P0 + 1,
    case is_prime(P, 50) of
	true -> P;
	false -> dsa_search(T+1, P0, Q, Iter-1)
    end;
dsa_search(_,_,_,_) -> 
    error.


%%%%%%% Crypto Math %%%%%%%%%%%%%%%%%%%%%%%%%%%%%%%%%%%%%
prime(ByteSize) ->
    Rand = odd_rand(ByteSize),
    prime_odd(Rand, 0).

prime_odd(Rand, N) ->
    case is_prime(Rand, 50) of
	true -> 
	    Rand;
	false -> 
	    prime_odd(Rand+2, N+1)
    end.

%% see http://en.wikipedia.org/wiki/Fermat_primality_test
is_prime(_, 0) -> true;
is_prime(Candidate, Test) -> 
    CoPrime = odd_rand(10000, Candidate),
    Result = crypto:mod_pow(CoPrime, Candidate, Candidate) ,
    is_prime(CoPrime, crypto:bytes_to_integer(Result), Candidate, Test).

is_prime(CoPrime, CoPrime, Candidate, Test) ->
    is_prime(Candidate, Test-1);
is_prime(_,_,_,_) ->
    false.

odd_rand(Size) ->
    Min = 1 bsl (Size*8-1),
    Max = (1 bsl (Size*8))-1,
    odd_rand(Min, Max).

odd_rand(Min,Max) ->
    Rand = crypto:rand_uniform(Min,Max),
    case Rand rem 2 of
	0 -> 
	    Rand + 1;
	_ -> 
	    Rand
    end.

extended_gcd(A, B) ->
    case A rem B of
	0 ->
	    {0, 1};
	N ->
	    {X, Y} = extended_gcd(B, N),
	    {Y, X-Y*(A div B)}
    end.

pem_to_der(File) ->
    {ok, PemBin} = file:read_file(File),
    public_key:pem_decode(PemBin).

der_to_pem(File, Entries) ->
    PemBin = public_key:pem_encode(Entries),
    file:write_file(File, PemBin).


<|MERGE_RESOLUTION|>--- conflicted
+++ resolved
@@ -1,11 +1,7 @@
 %%
 %% %CopyrightBegin%
 %%
-<<<<<<< HEAD
-%% Copyright Ericsson AB 20011-2013. All Rights Reserved.
-=======
 %% Copyright Ericsson AB 2011-2013. All Rights Reserved.
->>>>>>> 101623a1
 %%
 %% The contents of this file are subject to the Erlang Public License,
 %% Version 1.1, (the "License"); you may not use this file except in
